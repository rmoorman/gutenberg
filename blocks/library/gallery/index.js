--- conflicted
+++ resolved
@@ -9,12 +9,8 @@
  * Internal dependencies
  */
 import './style.scss';
-<<<<<<< HEAD
 import { registerBlockType } from '../../api';
-=======
 import './block.scss';
-import { registerBlockType, query as hpq } from '../../api';
->>>>>>> c99b765a
 import MediaUploadButton from '../../media-upload-button';
 import InspectorControls from '../../inspector-controls';
 import RangeControl from '../../inspector-controls/range-control';
@@ -106,13 +102,9 @@
 		);
 
 		if ( images.length === 0 ) {
-<<<<<<< HEAD
 			const setMediaUrl = ( imgs ) => setAttributes( { images: slimImageObjects( imgs ) } );
-=======
-			const setMediaUrl = ( imgs ) => setAttributes( { images: imgs } );
 			const uploadButtonProps = { isLarge: true };
 
->>>>>>> c99b765a
 			return [
 				controls,
 				<Placeholder
